--- conflicted
+++ resolved
@@ -18,8 +18,8 @@
         run: yarn install
 
       - name: Run ESLint
-<<<<<<< HEAD
         run: yarn lint
+        
   snyk:
       runs-on: ubuntu-latest
       steps:
@@ -37,7 +37,4 @@
       - name: Run Snyk to check for vulnerabilities
         env:
           SNYK_TOKEN: ${{ secrets.SNYK_TOKEN }}
-        run: snyk test
-=======
-        run: yarn lint
->>>>>>> 6f9b3070
+        run: snyk test