name: Terraform

on:
  workflow_call:
    inputs:
      project_name:
        description: 'The GitHub repository name'
        required: true
        type: string
      aws_account_id_dev:
        description: 'The AWS account id'
        required: true
        type: string
        default: '905418256626' 
      aws_account_id_prod:
        description: 'The AWS account id'
        required: true
        type: string
        default: '533267144634' 
      aws_region_dev:
        description: 'DEV AWS Region'
        required: true
        type: string
        default: 'us-west-2' 
      aws_region_prod:
        description: 'PROD AWS Region'
        required: true
        type: string
        default: 'us-west-2' 
      role_to_assume:
        description: 'TF Init Dev Role to Assume'
        type: string
        default: 'Python-TF-Init-GitHubActionsRole' 

permissions:
  id-token: write
  contents: read

jobs:
  init:
    runs-on: ubuntu-latest
    strategy:
      matrix:
        environment: [production, development]
      max-parallel: 1
    steps:
      - name: Set env
        id: set_env
        run: |
          echo "[INFO] Environment: ${{ matrix.environment }}"
          if [ "${{ matrix.environment }}" == "development" ]; then
            echo "aws_account_id=${{ inputs.aws_account_id_dev }}" >> "$GITHUB_OUTPUT"
            echo "aws_region=${{ inputs.aws_region_dev }}" >> "$GITHUB_OUTPUT"
            role_to_assume="arn:aws:iam::${{ inputs.aws_account_id_dev }}:role/${{ inputs.role_to_assume }}"
            echo "role_to_assume=$role_to_assume" >> "$GITHUB_OUTPUT"
          else
            echo "aws_region=${{ inputs.aws_region_prod }}" >> "$GITHUB_OUTPUT"
            echo "aws_account_id=${{ inputs.aws_account_id_prod }}" >> "$GITHUB_OUTPUT"
            role_to_assume="arn:aws:iam::${{ inputs.aws_account_id_prod }}:role/${{ inputs.role_to_assume }}"
            echo "role_to_assume=$role_to_assume" >> "$GITHUB_OUTPUT"
          fi

      - name: Checkout repository
        uses: actions/checkout@v4

      - name: Configure AWS credentials
        uses: aws-actions/configure-aws-credentials@v4
        with:
          role-to-assume: ${{ steps.set_env.outputs.role_to_assume }}
          aws-region: ${{ steps.set_env.outputs.aws_region }}

      - name: Debug AWS credentials configuration
        run: |
          aws sts get-caller-identity

      - name: Check S3 State Bucket exist
        env:
          AWS_ACCOUNT_ID: ${{ steps.set_env.outputs.aws_account_id }}
        run: |
          state_bucket_name="cabernet-ai-$AWS_ACCOUNT_ID-state-bucket"
          # Check if the bucket exists
          if aws s3api head-bucket --bucket $state_bucket_name 2>/dev/null; then
            echo "[INFO] State bucket exists on aws account: $AWS_ACCOUNT_ID"
          else
            echo "[ERROR] State bucket does not exist on aws account: $AWS_ACCOUNT_ID"
            exit 1
          fi

      - name: Check & create DynamoDB Table
        env:
          PROJECT_NAME: ${{ inputs.project_name }} 
        run: |
          # Main Lock State DynamoDB Table
          main_table_name="$PROJECT_NAME-main-lock-table" 
          if aws dynamodb describe-table --table-name $main_table_name 2>/dev/null; then
            echo "[INFO] DynamoDB table $main_table_name already exists."
          else
            echo "[INFO] Creating DynamoDB table: $main_table_name"
            aws dynamodb create-table --table-name $main_table_name \
              --attribute-definitions AttributeName=LockID,AttributeType=S \
              --key-schema AttributeName=LockID,KeyType=HASH \
              --provisioned-throughput ReadCapacityUnits=5,WriteCapacityUnits=5
          fi

      - name: Check & create ECR repository
<<<<<<< HEAD
        if: ${{ matrix.environment == 'development' }}
=======
        if: ${{ matrix.environment }} == 'development'
>>>>>>> b87fd3a7
        working-directory: ./{{ cookiecutter.project_name }}/tf/default-policy
        env:
          PROJECT_NAME: ${{ inputs.project_name }}
          AWS_REGION: ${{ steps.set_env.outputs.aws_region }}
          AWS_ACCOUNT_ID_PROD: ${{ inputs.aws_account_id_prod }}
        run: |
          # Replace default value 
<<<<<<< HEAD
          echo "[INFO] replace default value for ECR Cross Account Access Policy"
=======
          echo "[info] replace default value for ECR Cross Account Access Policy"
>>>>>>> b87fd3a7
          find . -type f -name "*.json" -exec sed -i 's/\${AWS_ACCOUNT_ID_PROD}/'"$AWS_ACCOUNT_ID_PROD"'/g' {} \;
          policy_file="ECRCrossAccountAccessPolicy.json"

          # ECR repository
          ecr_repository_name="$PROJECT_NAME-repo"
          if aws ecr describe-repositories --repository-names $ecr_repository_name --region $AWS_REGION 2>/dev/null; then
            echo "[INFO] Repository $ecr_repository_name already exists."
          else
            echo "[INFO] Creating repository: $ecr_repository_name"
            aws ecr create-repository \
              --repository-name $ecr_repository_name \
              --image-scanning-configuration scanOnPush=true \
              --tags Key=Name,Value="cabernet_ai_app_repository" \
              --region $AWS_REGION 

            echo "[INFO] Attach Cross-Account Access Policy for account id: $AWS_ACCOUNT_ID_PROD"
            aws ecr set-repository-policy \
            --repository-name $ecr_repository_name \
            --policy-text file://$policy_file \
            --region $AWS_REGION
          fi

      - name: Replace value for default policy files 
        working-directory: ./{{ cookiecutter.project_name }}/tf/default-policy
        env:
          PROJECT_NAME: ${{ inputs.project_name }}
          AWS_ACCOUNT_ID: ${{ steps.set_env.outputs.aws_account_id }} 
          AWS_REGION: ${{ steps.set_env.outputs.aws_region }}
          AWS_REGION_DEV: ${{ inputs.aws_region_dev }}
          AWS_ACCOUNT_ID_DEV: ${{ inputs.aws_account_id_dev }}
        run: |
          echo "[info] replace value for default policy files"
<<<<<<< HEAD
          find . -type f -name "*.json" -exec sed -i 's/\${AWS_REGION}/'"$AWS_REGION"'/g; s/\${AWS_REGION_DEV}/'"$AWS_REGION_DEV"'/g; s/\${AWS_ACCOUNT_ID}/'"$AWS_ACCOUNT_ID"'/g; s/\${AWS_ACCOUNT_ID_DEV}/'"$AWS_ACCOUNT_ID_DEV"'/g; s/\${USER_NAME}/'"$GITHUB_REPOSITORY_OWNER"'/g; s/\${PROJECT_NAME}/'"$PROJECT_NAME"'/g' {} \;
=======
          find . -type f -name "*.json" -exec sed -i 's/\${AWS_REGION}/'"$AWS_REGION"'/g; s/\${AWS_REGION_DEV}/'"$AWS_REGION_DEV"'/g; s/\${AWS_ACCOUNT_ID}/'"$AWS_ACCOUNT_ID"'/g; s/\${AWS_ACCOUNT_ID_DEV}/'"$AWS_ACCOUNT_ID_DEV"'/g; s/\${USER_NAME}/'"$github_repository_owner"'/g; s/\${PROJECT_NAME}/'"$PROJECT_NAME"'/g' {} \;
>>>>>>> b87fd3a7
          
      - name: Create GitHubActionsRole for project
        working-directory: ./{{ cookiecutter.project_name }}/tf/default-policy
        env:
          PROJECT_NAME: ${{ inputs.project_name }}
        run: |
          github_action_role="$PROJECT_NAME-GitHubActionsRole"
          policy_file="TrustPolicy.json"
          if aws iam get-role --role-name $github_action_role > /dev/null 2>&1; then
            echo "[INFO] IAM role $github_action_role already exists."
          else
            echo "[INFO] Creating IAM role $github_action_role"
            aws iam create-role \
            --role-name $github_action_role \
            --assume-role-policy-document file://$policy_file 
          fi

      - name: Create policies & attatch to GitHubActionsRole 
        working-directory: ./{{ cookiecutter.project_name }}/tf/default-policy
        env:
          PROJECT_NAME: ${{ inputs.project_name }}
        run: |
          github_action_role="$PROJECT_NAME-GitHubActionsRole"

          github_policy_files=("GitHubActionsPolicy.json" "AccessPolicy.json")

          # Loop through each file
          for policy_file in "${github_policy_files[@]}"; do
            echo "[INFO] File: $policy_file"
            if [[ "$policy_file" == "GitHubActionsPolicy.json" ]]; then  
              github_action_policy="$PROJECT_NAME-GitHubActionsPolicy"
            elif [[ "$policy_file" == "AccessPolicy.json" ]]; then  
              github_action_policy="$PROJECT_NAME-AccessPolicy"
            else
              echo "[INFO] invalid file"
            fi
            
            # check if the policy exists
            policy_arn=$(aws iam list-policies --query "Policies[?PolicyName=='$github_action_policy'].Arn" --output text 2>/dev/null)
            if [ -z "$policy_arn" ]; then
              echo "[INFO] Creating: $github_action_policy"
              aws iam create-policy --policy-name $github_action_policy --policy-document file://$policy_file
              policy_arn=$(aws iam list-policies --query "Policies[?PolicyName=='$github_action_policy'].Arn" --output text 2>/dev/null)
            else
              echo "[INFO] $github_action_policy already exists."
            fi

            echo $policy_arn

            # Check if the policy is attached
            policy_is_attached=$(aws iam list-attached-role-policies --role-name $github_action_role \
                --query "AttachedPolicies[?PolicyArn=='$policy_arn']" --output text)

            # Attach the policy if not attached
            if [ -z "$policy_is_attached" ]; then
                echo "[INFO] Attach $github_action_policy to $github_action_role"
                aws iam attach-role-policy --role-name $github_action_role --policy-arn $policy_arn
            else
                echo "[INFO] $github_action_policy is already attached in $github_action_role."
            fi
          done<|MERGE_RESOLUTION|>--- conflicted
+++ resolved
@@ -103,26 +103,13 @@
           fi
 
       - name: Check & create ECR repository
-<<<<<<< HEAD
         if: ${{ matrix.environment == 'development' }}
-=======
-        if: ${{ matrix.environment }} == 'development'
->>>>>>> b87fd3a7
         working-directory: ./{{ cookiecutter.project_name }}/tf/default-policy
         env:
           PROJECT_NAME: ${{ inputs.project_name }}
           AWS_REGION: ${{ steps.set_env.outputs.aws_region }}
           AWS_ACCOUNT_ID_PROD: ${{ inputs.aws_account_id_prod }}
         run: |
-          # Replace default value 
-<<<<<<< HEAD
-          echo "[INFO] replace default value for ECR Cross Account Access Policy"
-=======
-          echo "[info] replace default value for ECR Cross Account Access Policy"
->>>>>>> b87fd3a7
-          find . -type f -name "*.json" -exec sed -i 's/\${AWS_ACCOUNT_ID_PROD}/'"$AWS_ACCOUNT_ID_PROD"'/g' {} \;
-          policy_file="ECRCrossAccountAccessPolicy.json"
-
           # ECR repository
           ecr_repository_name="$PROJECT_NAME-repo"
           if aws ecr describe-repositories --repository-names $ecr_repository_name --region $AWS_REGION 2>/dev/null; then
@@ -133,14 +120,26 @@
               --repository-name $ecr_repository_name \
               --image-scanning-configuration scanOnPush=true \
               --tags Key=Name,Value="cabernet_ai_app_repository" \
-              --region $AWS_REGION 
-
-            echo "[INFO] Attach Cross-Account Access Policy for account id: $AWS_ACCOUNT_ID_PROD"
-            aws ecr set-repository-policy \
-            --repository-name $ecr_repository_name \
-            --policy-text file://$policy_file \
-            --region $AWS_REGION
-          fi
+              --region $AWS_REGION
+
+      - name: Set up Cross-Account Access
+        if: ${{ matrix.environment == 'development' }}
+        working-directory: ./{{ cookiecutter.project_name }}/tf/default-policy
+        env:
+          PROJECT_NAME: ${{ inputs.project_name }}
+          AWS_REGION: ${{ steps.set_env.outputs.aws_region }}
+          AWS_ACCOUNT_ID_PROD: ${{ inputs.aws_account_id_prod }}
+        run: |
+          policy_file="ECRCrossAccountAccessPolicy.json"
+          # Replace default value 
+          echo "[INFO] replace default value for ECR Cross Account Access Policy"
+          find . -type f -name $policy_file -exec sed -i 's/\${AWS_ACCOUNT_ID}/'"$AWS_ACCOUNT_ID_PROD"'/g' {} \;
+
+          echo "[INFO] Attach Cross-Account Access Policy for account id: $AWS_ACCOUNT_ID_PROD"
+          aws ecr set-repository-policy \
+          --repository-name $ecr_repository_name \
+          --policy-text file://$policy_file \
+          --region $AWS_REGION
 
       - name: Replace value for default policy files 
         working-directory: ./{{ cookiecutter.project_name }}/tf/default-policy
@@ -148,15 +147,11 @@
           PROJECT_NAME: ${{ inputs.project_name }}
           AWS_ACCOUNT_ID: ${{ steps.set_env.outputs.aws_account_id }} 
           AWS_REGION: ${{ steps.set_env.outputs.aws_region }}
-          AWS_REGION_DEV: ${{ inputs.aws_region_dev }}
-          AWS_ACCOUNT_ID_DEV: ${{ inputs.aws_account_id_dev }}
+          ORG_AWS_REGION: ${{ vars.AWS_REGION }}
+          ORG_AWS_ACCOUNT_ID: ${{ vars.ORG_AWS_ACCOUNT_ID }}
         run: |
           echo "[info] replace value for default policy files"
-<<<<<<< HEAD
-          find . -type f -name "*.json" -exec sed -i 's/\${AWS_REGION}/'"$AWS_REGION"'/g; s/\${AWS_REGION_DEV}/'"$AWS_REGION_DEV"'/g; s/\${AWS_ACCOUNT_ID}/'"$AWS_ACCOUNT_ID"'/g; s/\${AWS_ACCOUNT_ID_DEV}/'"$AWS_ACCOUNT_ID_DEV"'/g; s/\${USER_NAME}/'"$GITHUB_REPOSITORY_OWNER"'/g; s/\${PROJECT_NAME}/'"$PROJECT_NAME"'/g' {} \;
-=======
-          find . -type f -name "*.json" -exec sed -i 's/\${AWS_REGION}/'"$AWS_REGION"'/g; s/\${AWS_REGION_DEV}/'"$AWS_REGION_DEV"'/g; s/\${AWS_ACCOUNT_ID}/'"$AWS_ACCOUNT_ID"'/g; s/\${AWS_ACCOUNT_ID_DEV}/'"$AWS_ACCOUNT_ID_DEV"'/g; s/\${USER_NAME}/'"$github_repository_owner"'/g; s/\${PROJECT_NAME}/'"$PROJECT_NAME"'/g' {} \;
->>>>>>> b87fd3a7
+          find . -type f -name "*.json" -exec sed -i 's/\${AWS_REGION}/'"$AWS_REGION"'/g; s/\${ORG_AWS_REGION}/'"$ORG_AWS_REGION"'/g; s/\${AWS_ACCOUNT_ID}/'"$AWS_ACCOUNT_ID"'/g; s/\${ORG_AWS_ACCOUNT_ID}/'"$ORG_AWS_ACCOUNT_ID"'/g; s/\${USER_NAME}/'"$GITHUB_REPOSITORY_OWNER"'/g; s/\${PROJECT_NAME}/'"$PROJECT_NAME"'/g' {} \;
           
       - name: Create GitHubActionsRole for project
         working-directory: ./{{ cookiecutter.project_name }}/tf/default-policy
